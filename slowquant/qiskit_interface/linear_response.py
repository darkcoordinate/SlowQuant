--- conflicted
+++ resolved
@@ -4,14 +4,11 @@
 import scipy
 from dmdm.util import iterate_t1_sa, iterate_t2_sa  # temporary solution
 
-<<<<<<< HEAD
 from slowquant.molecularintegrals.integralfunctions import (
     one_electron_integral_transform,
 )
 from slowquant.qiskit_interface.base import FermionicOperator
 from slowquant.qiskit_interface.interface import QuantumInterface
-=======
->>>>>>> 0ba081b6
 from slowquant.qiskit_interface.operators import (
     G1,
     G2_1,
