--- conflicted
+++ resolved
@@ -131,11 +131,7 @@
                     continue
                 for val1, val2 in zip(vec1.active_space, vec2.active_space):
                     if isinstance(val1, (ss.csr_matrix, ss.csc_matrix)):
-<<<<<<< HEAD
-                        overlap += (val1 * val2.T).todense()[0]
-=======
                         overlap += (val1 * val2.T).todense()[0, 0]
->>>>>>> ba021c63
                     else:
                         overlap += val1 * val2
         return np.real(overlap)
